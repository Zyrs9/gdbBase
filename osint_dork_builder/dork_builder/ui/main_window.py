--- conflicted
+++ resolved
@@ -205,7 +205,7 @@
         if ok and text.strip():
             self._vm.edit_dork(idx, text)
 
-<<<<<<< HEAD
+
     # ------------------------------------------------------------------
     # Category slots
     # ------------------------------------------------------------------
@@ -239,8 +239,7 @@
         text, ok = QInputDialog.getText(self, "Rename Category", "New name:", text=cur.label)
         if ok and text.strip():
             self._vm.rename_category(cur.key, text)
-=======
+            
     @Slot(str)
     def _on_warning(self, msg: str) -> None:
         QMessageBox.warning(self, "Warning", msg)
->>>>>>> 3aed941c
